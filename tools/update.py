#!/usr/bin/python
# -*- coding: utf-8 -*-
"""Script to update prebuilt versions of the projects."""

import argparse
import glob
import json
import logging
import os
import platform
import subprocess
import sys

from l2tdevtools import download_helper


if platform.system() == u'Windows':
  import wmi


def CompareVersions(first_version_list, second_version_list):
  """Compares two lists containing version parts.

  Note that the version parts can contain alpha numeric characters.

  Args:
    first_version_list: the first list of version parts.
    second_version_list: the second list of version parts.

  Returns:
    1 if the first is larger than the second, -1 if the first is smaller than
    the second, or 0 if the first and second are equal.
  """
  first_version_list_length = len(first_version_list)
  second_version_list_length = len(second_version_list)

  for index in range(0, first_version_list_length):
    if index >= second_version_list_length:
      return 1

    if first_version_list[index] > second_version_list[index]:
      return 1
    elif first_version_list[index] < second_version_list[index]:
      return -1

  if first_version_list_length < second_version_list_length:
    return -1

  return 0


class GithubRepoDownloadHelper(download_helper.DownloadHelper):
  """Class that helps in downloading from a GitHub repository."""

  _GITHUB_REPO_URL = (
      u'https://api.github.com/repos/log2timeline/l2tbinaries')

  def _GetDownloadUrl(self, preferred_machine_type=None):
    """Retrieves the download URL.

    Args:
      preferred_machine_type: optional preferred machine type. The default
                              is None, which will auto-detect the current
                              machine type.
    Returns:
      The download URL or None.
    """
    operating_system = platform.system()

    if preferred_machine_type:
      cpu_architecture = preferred_machine_type
    else:
      cpu_architecture = platform.machine().lower()

    sub_directory = None

    if operating_system == u'Darwin':
      # TODO: determine OSX version.
      if cpu_architecture != u'x86_64':
        logging.error(u'CPU architecture: {0:s} not supported.'.format(
            cpu_architecture))
        return

      sub_directory = u'macosx'

    elif operating_system == u'Linux':
      linux_name, linux_version, _ = platform.linux_distribution()
      logging.error(u'Linux: {0:s} {1:s} not supported.'.format(
          linux_name, linux_version))

      if linux_name == u'Ubuntu':
        wiki_url = (
            u'https://github.com/log2timeline/plaso/wiki/Dependencies---Ubuntu'
            u'#prepackaged-dependencies')
        logging.error(
            u'Use the gift PPA instead. For more info see: {0:s}'.format(
                wiki_url))

      return

    elif operating_system == u'Windows':
      if cpu_architecture == u'x86':
        sub_directory = u'win32'

      elif cpu_architecture == u'amd64':
        sub_directory = u'win64'

      else:
        logging.error(u'CPU architecture: {0:s} not supported.'.format(
            cpu_architecture))
        return

    else:
      logging.error(u'Operating system: {0:s} not supported.'.format(
          operating_system))
      return

    return u'{0:s}/contents/{1:s}'.format(
        self._GITHUB_REPO_URL, sub_directory)

  def GetPackageDownloadUrls(self, preferred_machine_type=None):
    """Retrieves the package downloads URL for a given URL.

    Args:
      preferred_machine_type: optional preferred machine type. The default
                              is None, which will auto-detect the current
                              machine type.

    Returns:
      A list of package download URLs or None.
    """
    download_url = self._GetDownloadUrl(
        preferred_machine_type=preferred_machine_type)
    if not download_url:
      return

    page_content = self.DownloadPageContent(download_url)
    if not page_content:
      return

    # The page content consist of JSON data that contains a list of dicts.
    # Each dict consists of:
    # {
    #   "name":"PyYAML-3.11.win-amd64-py2.7.msi",
    #   "path":"win64/PyYAML-3.11.win-amd64-py2.7.msi",
    #   "sha":"8fca8c1e2549cf54bf993c55930365d01658f418",
    #   "size":196608,
    #   "url":"https://api.github.com/...",
    #   "html_url":"https://github.com/...",
    #   "git_url":"https://api.github.com/...",
    #   "download_url":"https://raw.githubusercontent.com/...",
    #   "type":"file",
    #   "_links":{
    #     "self":"https://api.github.com/...",
    #     "git":"https://api.github.com/...",
    #     "html":"https://github.com/..."
    #   }
    # }

    download_urls = []
    for directory_entry in json.loads(page_content):
      download_url = directory_entry.get(u'download_url', None)
      if download_url:
        download_urls.append(download_url)

    return download_urls


class DependencyUpdater(object):
  """Class that helps in updating dependencies."""

  def __init__(
      self, download_directory=u'build', force_install=False,
      preferred_machine_type=None):
    """Initializes the dependency updater.

    Args:
      download_directory: optional download directory. The default is 'build'
                          to match the build directory of the build script.
      force_install: optional boolean value to indicate installation (update)
                     should be forced. The default is False.
      preferred_machine_type: optional preferred machine type. The default
                              is None, which will auto-detect the current
                              machine type.
    """
    super(DependencyUpdater, self).__init__()
    self._download_directory = download_directory
    self._download_helper = GithubRepoDownloadHelper()
    self._force_install = force_install
    self._operating_system = platform.system()

    if preferred_machine_type:
      self._preferred_machine_type = preferred_machine_type.lower()
    else:
      self._preferred_machine_type = None

  def _GetPackageFilenamesAndVersions(self):
    """Determines the package filenames and versions.

    Args:
      A tuple of two dictionaries one containing the package filenames
      another the package versions per package name.
    """
    package_urls = self._download_helper.GetPackageDownloadUrls(
        preferred_machine_type=self._preferred_machine_type)
    if not package_urls:
      return None, None

    if not os.path.exists(self._download_directory):
      os.mkdir(self._download_directory)

    os.chdir(self._download_directory)

    package_filenames = {}
    package_versions = {}
    for package_url in package_urls:
      _, _, package_filename = package_url.rpartition(u'/')
      if package_filename.endswith(u'.dmg'):
        # Strip off the trailing part starting with '.dmg'.
        package_name, _, _ = package_filename.partition(u'.dmg')
        package_suffix = u'.dmg'

      elif package_filename.endswith(u'.msi'):
        # Strip off the trailing part starting with '.win'.
        package_name, _, _ = package_filename.partition(u'.win')
        package_suffix = u'.msi'

      else:
        # Ignore all other file exensions.
        continue

<<<<<<< HEAD
      if name.startswith(u'pytsk3'):
=======
      if package_name.startswith(u'pytsk3'):
>>>>>>> 4fe1afbf
        # We need to use the most left '-' character as the separator of the
        # name and the version, since version can contain the '-' character.
        name, _, version = package_name.partition(u'-')
      else:
        # We need to use the most right '-' character as the separator of the
        # name and the version, since name can contain the '-' character.
        name, _, version = package_name.rpartition(u'-')

      package_prefix = name

      version = version.split(u'.')
      if name == u'pytsk3':
        last_part = version.pop()
        version.extend(last_part.split(u'-'))

      if name not in package_versions:
        compare_result = 1
      else:
        compare_result = CompareVersions(version, package_versions[name])

      if compare_result > 0:
        package_filenames[name] = package_filename
        package_versions[name] = version

      if not os.path.exists(package_filename):
        filenames = glob.glob(u'{0:s}*{1:s}'.format(
            package_prefix, package_suffix))
        for filename in filenames:
          if os.path.isdir(filename):
            continue

          logging.info(u'Removing: {0:s}'.format(filename))
          os.remove(filename)

        logging.info(u'Downloading: {0:s}'.format(package_filename))
        _ = self._download_helper.DownloadFile(package_url)

    os.chdir(u'..')

    return package_filenames, package_versions

  def _InstallPackages(self, package_filenames, package_versions):
    """Installs packages.

    Args:
      package_filenames: a dictionary containing the package filenames per
                         package name.
      package_versions: a dictionary containing the package version per
                         package name.

    Returns:
      A boolean value indicating the install was successful.
    """
    if self._operating_system == u'Darwin':
      return self._InstallPackagesMacOSX(
          package_filenames, package_versions)

    elif self._operating_system == u'Linux':
      linux_name, _, _ = platform.linux_distribution()
      if linux_name == u'Fedora':
        return self._InstallPackagesFedoraLinux(
            package_filenames, package_versions)

    elif self._operating_system == u'Windows':
      return self._InstallPackagesWindows(
          package_filenames, package_versions)

    return False

  def _InstallPackagesFedoraLinux(
      self, unused_package_filenames, unused_package_versions):
    """Installs packages on Fedora Linux.

    Args:
      package_filenames: a dictionary containing the package filenames per
                         package name.
      package_versions: a dictionary containing the package version per
                         package name.

    Returns:
      A boolean value indicating the install was successful.
    """
    result = True
    # TODO: move these to a separate file?
    dependencies = [
        u'ipython',
        u'libyaml'
        u'python-dateutil',
        u'pyparsing',
        u'pytz',
        u'PyYAML',
        u'protobuf-python']

    command = u'sudo yum install {0:s}'.format(u' '.join(dependencies))
    logging.info(u'Running: "{0:s}"'.format(command))
    exit_code = subprocess.call(command, shell=True)
    if exit_code != 0:
      logging.error(u'Running: "{0:s}" failed.'.format(command))
      result = False

    command = u'sudo rpm -Fvh {0:s}/*'.format(self._download_directory)
    logging.info(u'Running: "{0:s}"'.format(command))
    exit_code = subprocess.call(command, shell=True)
    if exit_code != 0:
      logging.error(u'Running: "{0:s}" failed.'.format(command))
      result = False

    return result

  def _InstallPackagesMacOSX(self, package_filenames, package_versions):
    """Installs packages on Mac OS X.

    Args:
      package_filenames: a dictionary containing the package filenames per
                         package name.
      package_versions: a dictionary containing the package version per
                         package name.

    Returns:
      A boolean value indicating the install was successful.
    """
    result = True
    for name, _ in package_versions.iteritems():
      package_filename = package_filenames[name]

      command = u'sudo /usr/bin/hdiutil attach {0:s}'.format(
          os.path.join(self._download_directory, package_filename))
      logging.info(u'Running: "{0:s}"'.format(command))
      exit_code = subprocess.call(command, shell=True)
      if exit_code != 0:
        logging.error(u'Running: "{0:s}" failed.'.format(command))
        result = False
        continue

      volume_path = u'/Volumes/{0:s}.pkg'.format(package_filename[:-4])
      if not os.path.exists(volume_path):
        logging.error(u'Missing volume: {0:s}.'.format(volume_path))
        result = False
        continue

      pkg_file = u'{0:s}/{1:s}.pkg'.format(volume_path, package_filename[:-4])
      if not os.path.exists(pkg_file):
        logging.error(u'Missing pkg file: {0:s}.'.format(pkg_file))
        result = False
        continue

      command = u'sudo /usr/sbin/installer -target / -pkg {0:s}'.format(
          pkg_file)
      logging.info(u'Running: "{0:s}"'.format(command))
      exit_code = subprocess.call(command, shell=True)
      if exit_code != 0:
        logging.error(u'Running: "{0:s}" failed.'.format(command))
        result = False

      command = u'sudo /usr/bin/hdiutil detach {0:s}'.format(volume_path)
      logging.info(u'Running: "{0:s}"'.format(command))
      exit_code = subprocess.call(command, shell=True)
      if exit_code != 0:
        logging.error(u'Running: "{0:s}" failed.'.format(command))
        result = False

    return result

  def _InstallPackagesWindows(self, package_filenames, package_versions):
    """Installs packages on Windows.

    Args:
      package_filenames: a dictionary containing the package filenames per
                         package name.
      package_versions: a dictionary containing the package version per
                         package name.

    Returns:
      A boolean value indicating the install was successful.
    """
    result = True
    for name, version in package_versions.iteritems():
      # TODO: add RunAs ?
      package_filename = package_filenames[name]
      command = u'msiexec.exe /i {0:s} /q'.format(os.path.join(
          self._download_directory, package_filename))
      logging.info(u'Installing: {0:s} {1:s}'.format(name, u'.'.join(version)))
      exit_code = subprocess.call(command, shell=False)
      if exit_code != 0:
        logging.error(u'Running: "{0:s}" failed.'.format(command))
        result = False

    return result

  def _UninstallPackages(self, package_versions):
    """Uninstalls packages if necessary.

    It is preferred that the system package manager handles this, however not
    every operating system seems to have a package manager capable to do so.

    Args:
      package_versions: a dictionary containing the package version per
                         package name.

    Returns:
      A boolean value indicating the uninstall was successful.
    """
    if self._operating_system == u'Darwin':
      return self._UninstallPackagesMacOSX(package_versions)

    elif self._operating_system == u'Windows':
      return self._UninstallPackagesWindows(package_versions)

    return True

  def _UninstallPackagesMacOSX(self, package_versions):
    """Uninstalls packages on Mac OS X.

    Args:
      package_versions: a dictionary containing the package version per
                         package name.

    Returns:
      A boolean value indicating the uninstall was successful.
    """
    command = u'/usr/sbin/pkgutil --packages'
    logging.info(u'Running: "{0:s}"'.format(command))
    process = subprocess.Popen(command, stdout=subprocess.PIPE, shell=True)
    if process.returncode is None:
      packages, _ = process.communicate()
    else:
      packages = u''

    if process.returncode != 0:
      logging.error(u'Running: "{0:s}" failed.'.format(command))
      return False

    result = True

    for package_name in packages.split('\n'):
      if not package_name:
        continue

      if (package_name.startswith(u'com.github.libyal.') or
          package_name.startswith(u'com.github.log2timeline.') or
          package_name.startswith(u'com.github.sleuthkit.') or
          package_name.startswith(u'com.google.code.p.') or
          package_name.startswith(u'org.samba.') or
          package_name.startswith(u'org.python.pypi.') or
          package_name.startswith(u'net.sourceforge.projects.')):

        if package_name.startswith(u'com.github.libyal.'):
          name = package_name[18:]

        elif package_name.startswith(u'com.github.log2timeline.'):
          name = package_name[24:]

        elif package_name.startswith(u'com.github.sleuthkit.'):
          name = package_name[21:]

        elif package_name.startswith(u'com.google.code.p.'):
          name = package_name[18:]

        elif package_name.startswith(u'org.samba.'):
          name = package_name[10:]

        elif package_name.startswith(u'org.python.pypi.'):
          name = package_name[16:]

        elif package_name.startswith(u'net.sourceforge.projects.'):
          name = package_name[25:]

        # Detect the PackageMaker naming convention.
        if name.endswith(u'.pkg'):
          _, _, sub_name = name[:-4].rpartition(u'.')
          is_package_maker_pkg = True
        else:
          is_package_maker_pkg = False
        name, _, _ = name.partition(u'.')

        if name in package_versions:
          # Determine the package version.
          command = u'/usr/sbin/pkgutil --pkg-info {0:s}'.format(package_name)
          logging.info(u'Running: "{0:s}"'.format(command))
          process = subprocess.Popen(
              command, stdout=subprocess.PIPE, shell=True)
          if process.returncode is None:
            package_info, _ = process.communicate()
          else:
            package_info = ''

          if process.returncode != 0:
            logging.error(u'Running: "{0:s}" failed.'.format(command))
            result = False
            continue

          location = None
          version = None
          volume = None
          for attribute in package_info.split('\n'):
            if attribute.startswith(u'location: '):
              _, _, location = attribute.rpartition(u'location: ')

            elif attribute.startswith(u'version: '):
              _, _, version = attribute.rpartition(u'version: ')

            elif attribute.startswith(u'volume: '):
              _, _, volume = attribute.rpartition(u'volume: ')

          version = version.split(u'.')
          if self._force_install:
            compare_result = -1
          elif name not in package_versions:
            compare_result = 1
          elif name == u'pytsk3':
            # We cannot really tell by the version number that pytsk3 needs to
            # be updated, so just uninstall and update it any way.
            compare_result = -1
          else:
            compare_result = CompareVersions(version, package_versions[name])
            if compare_result >= 0:
              # The latest or newer version is already installed.
              del package_versions[name]

          if compare_result < 0:
            # Determine the files in the package.
            command = u'/usr/sbin/pkgutil --files {0:s}'.format(package_name)
            logging.info(u'Running: "{0:s}"'.format(command))
            process = subprocess.Popen(
                command, stdout=subprocess.PIPE, shell=True)
            if process.returncode is None:
              package_files, _ = process.communicate()
            else:
              package_files = ''

            if process.returncode != 0:
              logging.error(u'Running: "{0:s}" failed.'.format(command))
              result = False
              continue

            directories = []
            files = []
            for filename in package_files.split('\n'):
              if is_package_maker_pkg:
                filename = u'{0:s}{1:s}/{2:s}/{3:s}'.format(
                    volume, location, sub_name, filename)
              else:
                filename = u'{0:s}{1:s}'.format(location, filename)

              if os.path.isdir(filename):
                directories.append(filename)
              else:
                files.append(filename)

            logging.info(u'Removing: {0:s} {1:s}'.format(name, version))
            for filename in files:
              if os.path.exists(filename):
                os.remove(filename)

            for filename in directories:
              if os.path.exists(filename):
                try:
                  os.rmdir(filename)
                except OSError:
                  # Ignore directories that are not empty.
                  pass

            command = u'/usr/sbin/pkgutil --forget {0:s}'.format(
                package_name)
            exit_code = subprocess.call(command, shell=True)
            if exit_code != 0:
              logging.error(u'Running: "{0:s}" failed.'.format(command))
              result = False

    return result

  def _UninstallPackagesWindows(self, package_versions):
    """Uninstalls packages on Windows.

    Args:
      package_versions: a dictionary containing the package version per
                         package name.

    Returns:
      A boolean value indicating the uninstall was successful.
    """
    connection = wmi.WMI()

    query = u'SELECT Name FROM Win32_Product'
    for product in connection.query(query):
      name = getattr(product, u'Name', u'')
      # Windows package names start with 'Python' or 'Python 2.7 '.
      if name.startswith(u'Python '):
        _, _, name = name.rpartition(u' ')
        if name.startswith(u'2.7 '):
          _, _, name = name.rpartition(u' ')

        name, _, version = name.partition(u'-')

        version = version.split(u'.')
        if self._force_install:
          compare_result = -1
        elif name not in package_versions:
          compare_result = 1
        elif name == u'pytsk3':
          # We cannot really tell by the version number that pytsk3 needs to
          # be updated, so just uninstall and update it any way.
          compare_result = -1
        else:
          compare_result = CompareVersions(version, package_versions[name])
          if compare_result >= 0:
            # The latest or newer version is already installed.
            del package_versions[name]

        if compare_result < 0:
          logging.info(u'Removing: {0:s} {1:s}'.format(
              name, u'.'.join(version)))
          product.Uninstall()

    return True

  def UpdatePackages(self, package_names):
    """Updates packages.

    Args:
      package_names: a list of package names that should be updated
                     if an update is available. An empty list represents
                     all available packges.

    Returns:
      A boolean value indicating the update was successful.
    """
    package_filenames, package_versions = self._GetPackageFilenamesAndVersions()
    if not package_filenames:
      return False

    if package_names:
      # Since the dictionary is going to change a list of the keys is needed.
      for package_name in package_filenames.keys():
        if package_name not in package_names:
          del package_filenames[package_name]

      # Since the dictionary is going to change a list of the keys is needed.
      for package_name in package_versions.keys():
        if package_name not in package_names:
          del package_versions[package_name]

    if not self._UninstallPackages(package_versions):
      return False

    return self._InstallPackages(package_filenames, package_versions)


def Main():
  argument_parser = argparse.ArgumentParser(description=(
      u'Installs the latest versions of project dependencies.'))

  argument_parser.add_argument(
      u'package_names', nargs=u'*', action=u'store', metavar=u'NAME',
      type=unicode, help=(
          u'Optional package names which should be updated if an update is '
          u'available. If no value is provided all available packages are '
          u'updated.'))

  argument_parser.add_argument(
      u'--download-directory', u'--download_directory', action=u'store',
      metavar=u'DIRECTORY', dest=u'download_directory', type=unicode,
      default=u'build', help=u'The location of the the download directory.')

  argument_parser.add_argument(
      '-f', '--force', action='store_true', dest='force_install',
      default=False, help=(
          u'Force installation. This option removes existing versions '
          u'of installed dependencies. The default behavior is to only'
          u'install a dependency if not or an older version is installed.'))

  argument_parser.add_argument(
      '--machine-type', '--machine_type', action=u'store', metavar=u'TYPE',
      dest=u'machine_type', type=unicode, default=None, help=(
          u'Manually sets the machine type instead of using the value returned '
          u'by platform.machine(). Usage of this argument is not recommended '
          u'unless want to force the installation of one machine type e.g. '
          u'\'x86\' onto another \'amd64\'.'))

  options = argument_parser.parse_args()

  logging.basicConfig(
      level=logging.INFO, format=u'[%(levelname)s] %(message)s')

  dependency_updater = DependencyUpdater(
      download_directory=options.download_directory,
      force_install=options.force_install,
      preferred_machine_type=options.machine_type)

  return dependency_updater.UpdatePackages(options.package_names)


if __name__ == '__main__':
  if not Main():
    sys.exit(1)
  else:
    sys.exit(0)<|MERGE_RESOLUTION|>--- conflicted
+++ resolved
@@ -229,11 +229,7 @@
         # Ignore all other file exensions.
         continue
 
-<<<<<<< HEAD
-      if name.startswith(u'pytsk3'):
-=======
       if package_name.startswith(u'pytsk3'):
->>>>>>> 4fe1afbf
         # We need to use the most left '-' character as the separator of the
         # name and the version, since version can contain the '-' character.
         name, _, version = package_name.partition(u'-')
